--- conflicted
+++ resolved
@@ -1,6 +1,17 @@
 ## Rails 4.0.0 (unreleased) ##
 
-<<<<<<< HEAD
+*   Created block to by-pass the prepared statement bindings.
+    This will allow to compose fragments of large SQL statements to
+    avoid multiple round-trips between Ruby and the DB.
+
+    Example:
+
+        sql = Post.connection.unprepared_statement do
+            Post.first.comments.to_sql
+        end
+
+    *Cédric Fabianski*
+
 *   Change the semantics of combining scopes to be the same as combining
     class methods which return scopes. For example:
 
@@ -48,19 +59,6 @@
     Fixes #7365.
 
     *Neeraj Singh* and *Jon Leighton*
-=======
-*   Created block to by-pass the prepared statement bindings.
-    This will allow to compose fragments of large SQL statements to
-    avoid multiple round-trips between Ruby and the DB.
-
-    Example:
-
-        sql = Post.connection.unprepared_statement do
-            Post.first.comments.to_sql
-        end
-
-    *Cédric Fabianski*
->>>>>>> 9f549212
 
 *   Expand `#cache_key` to consult all relevant updated timestamps.
 
