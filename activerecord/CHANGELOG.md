--- conflicted
+++ resolved
@@ -1,22 +1,15 @@
-<<<<<<< HEAD
 *   Introduce `connection.data_sources` and `connection.data_source_exists?`.
     These methods determine what relations can be used to back Active Record
     models (usually tables and views).
 
     *Yves Senn*, *Matthew Draper*
-=======
+
+
 ## Rails 4.2.5 (November 12, 2015) ##
->>>>>>> 73521d58
 
 *   No longer pass deprecated option `-i` to `pg_dump`.
 
     *Paul Sadauskas*
-<<<<<<< HEAD
-
-
-## Rails 4.2.5.rc1 (October 30, 2015) ##
-=======
->>>>>>> 73521d58
 
 *   Set `scope.reordering_value` to `true` if :reordering values are specified.
 
