--- conflicted
+++ resolved
@@ -1,14 +1,12 @@
-<<<<<<< HEAD
+*   Ensure `sum` honors `distinct` on `has_many :through` associations
+
+    Fixes #16791
+
+    *Aaron Wortham
+
 *   Add `binary` fixture helper method.
 
     *Atsushi Yoshida*
-=======
-*   Ensure `sum` honors `distinct` on `has_many :through` associations
-
-    Fixes #16791
-
-    *Aaron Wortham
->>>>>>> 566f1fd0
 
 *   When using `Relation#or`, extract the common conditions and put them before the OR condition.
 
