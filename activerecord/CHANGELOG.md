<<<<<<< HEAD
*    Allow any version of BCrypt when using `has_secury_password`.

     *Mike Perham*

*    Sub-query generated for `Relation` passed as array condition did not take in account
     bind values and have invalid syntax.

     Generate sub-query with inline bind values.

     Fixes #12586.

     *Paul Nikitochkin*

*   Fix a bug where rake db:structure:load crashed when the path contained
    spaces.

    *Kevin Mook*

*   `ActiveRecord::QueryMethods#unscope` unscopes negative equality

    Allows you to call `#unscope` on a relation with negative equality
    operators, i.e. `Arel::Nodes::NotIn` and `Arel::Nodes::NotEqual` that have
    been generated through the use of `where.not`.

    *Eric Hankins*

*   Raise an exception when model without primary key calls `.find_with_ids`.

    *Shimpei Makimoto*
=======
*   Save `has_one` association when primary key is manually set.

    Fixes #12302

    *Lauro Caetano*
>>>>>>> 8022fc49

*   Make `Relation#empty?` use `exists?` instead of `count`.

    *Szymon Nowak*

*   `rake db:structure:dump` no longer crashes when the port was specified as `Fixnum`.

    *Kenta Okamoto*

*   `NullRelation#pluck` takes a list of columns

    The method signature in `NullRelation` was updated to mimic that in
    `Calculations`.

    *Derek Prior*

*   `scope_chain` should not be mutated for other reflections.

    Currently `scope_chain` uses same array for building different
    `scope_chain` for different associations. During processing
    these arrays are sometimes mutated and because of in-place
    mutation the changed `scope_chain` impacts other reflections.

    Fix is to dup the value before adding to the `scope_chain`.

    Fixes #3882.

    *Neeraj Singh*

*   Prevent the inversed association from being reloaded on save.

    Fixes #9499.

    *Dmitry Polushkin*

*   Generate subquery for `Relation` if it passed as array condition for `where`
    method.

    Example:

        # Before
        Blog.where('id in (?)', Blog.where(id: 1))
        # =>  SELECT "blogs".* FROM "blogs"  WHERE "blogs"."id" = 1
        # =>  SELECT "blogs".* FROM "blogs"  WHERE (id IN (1))

        # After
        Blog.where('id in (?)', Blog.where(id: 1).select(:id))
        # =>  SELECT "blogs".* FROM "blogs"
        #     WHERE "blogs"."id" IN (SELECT "blogs"."id" FROM "blogs"  WHERE "blogs"."id" = 1)

    Fixes #12415.

    *Paul Nikitochkin*

*   For missed association exception message
    which is raised in `ActiveRecord::Associations::Preloader` class
    added owner record class name in order to simplify to find problem code.

    *Paul Nikitochkin*

*   `has_and_belongs_to_many` is now transparently implemented in terms of
    `has_many :through`.  Behavior should remain the same, if not, it is a bug.

*   `create_savepoint`, `rollback_to_savepoint` and `release_savepoint` accept
    a savepoint name.

    *Yves Senn*

*   Make `next_migration_number` accessible for third party generators.

    *Yves Senn*

*   Objects instantiated using a null relationship will now retain the
    attributes of the where clause.

    Fixes #11676, #11675, #11376.

    *Paul Nikitochkin*, *Peter Brown*, *Nthalk*

*   Fixed `ActiveRecord::Associations::CollectionAssociation#find`
    when using `has_many` association with `:inverse_of` and finding an array of one element,
    it should return an array of one element too.

    *arthurnn*

*   Callbacks on has_many should access the in memory parent if a inverse_of is set.

    *arthurnn*

*   `ActiveRecord::ConnectionAdapters.string_to_time` respects
    string with timezone (e.g. Wed, 04 Sep 2013 20:30:00 JST).

    Fixes #12278.

    *kennyj*

*   Calling `update_attributes` will now throw an `ArgumentError` whenever it
    gets a `nil` argument. More specifically, it will throw an error if the
    argument that it gets passed does not respond to to `stringify_keys`.

    Example:

        @my_comment.update_attributes(nil)  # => raises ArgumentError

    *John Wang*

*   Deprecate `quoted_locking_column` method, which isn't used anywhere.

    *kennyj*

*   Migration dump UUID default functions to schema.rb.

    Fixes #10751.

    *kennyj*

*   Fixed a bug in `ActiveRecord::Associations::CollectionAssociation#find_by_scan`
    when using `has_many` association with `:inverse_of` option and UUID primary key.

    Fixes #10450.

    *kennyj*

*   ActiveRecord::Base#<=> has been removed.  Primary keys may not be in order,
    or even be numbers, so sorting by id doesn't make sense.  Please use `sort_by`
    and specify the attribute you wish to sort with.  For example, change:

      Post.all.to_a.sort

    to:

      Post.all.to_a.sort_by(&:id)

    *Aaron Patterson*

*   Fix: joins association, with defined in the scope block constraints by using several
    where constraints and at least of them is not `Arel::Nodes::Equality`,
    generates invalid SQL expression.

    Fixes #11963.

    *Paul Nikitochkin*

*   Deprecate the delegation of Array bang methods for associations.
    To use them, instead first call `#to_a` on the association to access the
    array to be acted on.

    *Ben Woosley*

*   `CollectionAssociation#first`/`#last` (e.g. `has_many`) use a `LIMIT`ed
    query to fetch results rather than loading the entire collection.

    *Lann Martin*

*   Make possible to run SQLite rake tasks without the `Rails` constant defined.

    *Damien Mathieu*

*   Allow Relation#from to accept other relations with bind values.

    *Ryan Wallace*

*   Fix inserts with prepared statements disabled.

    Fixes #12023.

    *Rafael Mendonça França*

*   Setting a has_one association on a new record no longer causes an empty
    transaction.

    *Dylan Thacker-Smith*

*   Fix `AR::Relation#merge` sometimes failing to preserve `readonly(false)` flag.

    *thedarkone*

*   Re-use `order` argument pre-processing for `reorder`.

    *Paul Nikitochkin*

*   Fix PredicateBuilder so polymorphic association keys in `where` clause can
    accept objects other than direct descendants of `ActiveRecord::Base` (decorated
    models, for example).

    *Mikhail Dieterle*

*   PostgreSQL adapter recognizes negative money values formatted with
    parentheses (eg. `($1.25) # => -1.25`)).
    Fixes #11899.

    *Yves Senn*

*   Stop interpreting SQL 'string' columns as :string type because there is no
    common STRING datatype in SQL.

    *Ben Woosley*

*   `ActiveRecord::FinderMethods#exists?` returns `true`/`false` in all cases.

    *Xavier Noria*

*   Assign inet/cidr attribute with `nil` value for invalid address.

    Example:

        record = User.new
        record.logged_in_from_ip # is type of an inet or a cidr

        # Before:
        record.logged_in_from_ip = 'bad ip address' # raise exception

        # After:
        record.logged_in_from_ip = 'bad ip address' # do not raise exception
        record.logged_in_from_ip # => nil
        record.logged_in_from_ip_before_type_cast # => 'bad ip address'

    *Paul Nikitochkin*

*   `add_to_target` now accepts a second optional `skip_callbacks` argument

    If truthy, it will skip the :before_add and :after_add callbacks.

    *Ben Woosley*

*   Fix interactions between `:before_add` callbacks and nested attributes
    assignment of `has_many` associations, when the association was not
    yet loaded:

    - A `:before_add` callback was being called when a nested attributes
      assignment assigned to an existing record.

    - Nested Attributes assignment did not affect the record in the
      association target when a `:before_add` callback triggered the
      loading of the association

    *Jörg Schray*

*   Allow enable_extension migration method to be revertible.

    *Eric Tipton*

*   Type cast hstore values on write, so that the value is consistent
    with reading from the database.

    Example:

        x = Hstore.new tags: {"bool" => true, "number" => 5}

        # Before:
        x.tags # => {"bool" => true, "number" => 5}

        # After:
        x.tags # => {"bool" => "true", "number" => "5"}

    *Yves Senn* , *Severin Schoepke*

*   Fix multidimensional PG arrays containing non-string items.

    *Yves Senn*

*   Fixes bug when using includes combined with select, the select statement was overwritten.

    Fixes #11773.

    *Edo Balvers*

*   Load fixtures from linked folders.

    *Kassio Borges*

*   Create a directory for sqlite3 file if not present on the system.

    *Richard Schneeman*

*   Removed redundant override of `xml` column definition for PG,
    in order to use `xml` column type instead of `text`.

    *Paul Nikitochkin*, *Michael Nikitochkin*

*   Revert `ActiveRecord::Relation#order` change that make new order
    prepend the old one.

    Before:

        User.order("name asc").order("created_at desc")
        # SELECT * FROM users ORDER BY created_at desc, name asc

    After:

        User.order("name asc").order("created_at desc")
        # SELECT * FROM users ORDER BY name asc, created_at desc

    This also affects order defined in `default_scope` or any kind of associations.

*   Add ability to define how a class is converted to Arel predicates.
    For example, adding a very vendor specific regex implementation:

        regex_handler = proc do |column, value|
          Arel::Nodes::InfixOperation.new('~', column, value.source)
        end
        ActiveRecord::PredicateBuilder.register_handler(Regexp, regex_handler)

    *Sean Griffin & @joannecheng*

*   Don't allow `quote_value` to be called without a column.

    Some adapters require column information to do their job properly.
    By enforcing the provision of the column for this internal method
    we ensure that those using adapters that require column information
    will always get the proper behavior.

    *Ben Woosley*

*   When using optimistic locking, `update` was not passing the column to `quote_value`
    to allow the connection adapter to properly determine how to quote the value. This was
    affecting certain databases that use specific column types.

    Fixes #6763.

    *Alfred Wong*

*   rescue from all exceptions in `ConnectionManagement#call`

    Fixes #11497.

    As `ActiveRecord::ConnectionAdapters::ConnectionManagement` middleware does
    not rescue from Exception (but only from StandardError), the Connection
    Pool quickly runs out of connections when multiple erroneous Requests come
    in right after each other.

    Rescuing from all exceptions and not just StandardError, fixes this
    behaviour.

    *Vipul A M*

*   `change_column` for PostgreSQL adapter respects the `:array` option.

    *Yves Senn*

*   Remove deprecation warning from `attribute_missing` for attributes that are columns.

    *Arun Agrawal*

*   Remove extra decrement of transaction deep level.

    Fixes #4566.

    *Paul Nikitochkin*

*   Reset @column_defaults when assigning `locking_column`.
    We had a potential problem. For example:

      class Post < ActiveRecord::Base
        self.column_defaults  # if we call this unintentionally before setting locking_column ...
        self.locking_column = 'my_locking_column'
      end

      Post.column_defaults["my_locking_column"]
      => nil # expected value is 0 !

    *kennyj*

*   Remove extra select and update queries on save/touch/destroy ActiveRecord model
    with belongs to reflection with option `touch: true`.

    Fixes #11288.

    *Paul Nikitochkin*

*   Remove deprecated nil-passing to the following `SchemaCache` methods:
    `primary_keys`, `tables`, `columns` and `columns_hash`.

    *Yves Senn*

*   Remove deprecated block filter from `ActiveRecord::Migrator#migrate`.

    *Yves Senn*

*   Remove deprecated String constructor from `ActiveRecord::Migrator`.

    *Yves Senn*

*   Remove deprecated `scope` use without passing a callable object.

    *Arun Agrawal*

*   Remove deprecated `transaction_joinable=` in favor of `begin_transaction`
    with `:joinable` option.

    *Arun Agrawal*

*   Remove deprecated `decrement_open_transactions`.

    *Arun Agrawal*

*   Remove deprecated `increment_open_transactions`.

    *Arun Agrawal*

*   Remove deprecated `PostgreSQLAdapter#outside_transaction?`
    method. You can use `#transaction_open?` instead.

    *Yves Senn*

*   Remove deprecated `ActiveRecord::Fixtures.find_table_name` in favor of
    `ActiveRecord::Fixtures.default_fixture_model_name`.

    *Vipul A M*

*   Removed deprecated `columns_for_remove` from `SchemaStatements`.

    *Neeraj Singh*

*   Remove deprecated `SchemaStatements#distinct`.

    *Francesco Rodriguez*

*   Move deprecated `ActiveRecord::TestCase` into the rails test
    suite. The class is no longer public and is only used for internal
    Rails tests.

    *Yves Senn*

*   Removed support for deprecated option `:restrict` for `:dependent`
    in associations.

    *Neeraj Singh*

*   Removed support for deprecated `delete_sql` in associations.

    *Neeraj Singh*

*   Removed support for deprecated `insert_sql` in associations.

    *Neeraj Singh*

*   Removed support for deprecated `finder_sql` in associations.

    *Neeraj Singh*

*   Support array as root element in JSON fields.

    *Alexey Noskov & Francesco Rodriguez*

*   Removed support for deprecated `counter_sql` in associations.

    *Neeraj Singh*

*   Do not invoke callbacks when `delete_all` is called on collection.

    Method `delete_all` should not be invoking callbacks and this
    feature was deprecated in Rails 4.0. This is being removed.
    `delete_all` will continue to honor the `:dependent` option. However
    if `:dependent` value is `:destroy` then the default deletion
    strategy for that collection will be applied.

    User can also force a deletion strategy by passing parameter to
    `delete_all`. For example you can do `@post.comments.delete_all(:nullify)` .

    *Neeraj Singh*

*   Calling default_scope without a proc will now raise `ArgumentError`.

    *Neeraj Singh*

*   Removed deprecated method `type_cast_code` from Column.

    *Neeraj Singh*

*   Removed deprecated options `delete_sql` and `insert_sql` from HABTM
    association.

    Removed deprecated options `finder_sql` and `counter_sql` from
    collection association.

    *Neeraj Singh*

*   Remove deprecated `ActiveRecord::Base#connection` method.
    Make sure to access it via the class.

    *Yves Senn*

*   Remove deprecation warning for `auto_explain_threshold_in_seconds`.

    *Yves Senn*

*   Remove deprecated `:distinct` option from `Relation#count`.

    *Yves Senn*

*   Removed deprecated methods `partial_updates`, `partial_updates?` and
    `partial_updates=`.

    *Neeraj Singh*

*   Removed deprecated method `scoped`

    *Neeraj Singh*

*   Removed deprecated method `default_scopes?`

    *Neeraj Singh*

*   Remove implicit join references that were deprecated in 4.0.

    Example:

        # before with implicit joins
        Comment.where('posts.author_id' => 7)

        # after
        Comment.references(:posts).where('posts.author_id' => 7)

    *Yves Senn*

*   Apply default scope when joining associations. For example:

        class Post < ActiveRecord::Base
          default_scope -> { where published: true }
        end

        class Comment
          belongs_to :post
        end

    When calling `Comment.joins(:post)`, we expect to receive only
    comments on published posts, since that is the default scope for
    posts.

    Before this change, the default scope from `Post` was not applied,
    so we'd get comments on unpublished posts.

    *Jon Leighton*

*   Remove `activerecord-deprecated_finders` as a dependency

    *Łukasz Strzałkowski*

*   Remove Oracle / Sqlserver / Firebird database tasks that were deprecated in 4.0.

    *kennyj*

*   `find_each` now returns an `Enumerator` when called without a block, so that it
    can be chained with other `Enumerable` methods.

    *Ben Woosley*

*   `ActiveRecord::Result.each` now returns an `Enumerator` when called without
     a block, so that it can be chained with other `Enumerable` methods.

    *Ben Woosley*

*   Flatten merged join_values before building the joins.

    While joining_values special treatment is given to string values.
    By flattening the array it ensures that string values are detected
    as strings and not arrays.

    Fixes #10669.

    *Neeraj Singh and iwiznia*

*   Do not load all child records for inverse case.

    currently `post.comments.find(Comment.first.id)` would load all
    comments for the given post to set the inverse association.

    This has a huge performance penalty. Because if post has 100k
    records and all these 100k records would be loaded in memory
    even though the comment id was supplied.

    Fix is to use in-memory records only if loaded? is true. Otherwise
    load the records using full sql.

    Fixes #10509.

    *Neeraj Singh*

*   `inspect` on Active Record model classes does not initiate a
    new connection. This means that calling `inspect`, when the
    database is missing, will no longer raise an exception.
    Fixes #10936.

    Example:

        Author.inspect # => "Author(no database connection)"

    *Yves Senn*

*   Handle single quotes in PostgreSQL default column values.
    Fixes #10881.

    *Dylan Markow*

*   Log the sql that is actually sent to the database.

    If I have a query that produces sql
    `WHERE "users"."name" = 'a         b'` then in the log all the
    whitespace is being squeezed. So the sql that is printed in the
    log is `WHERE "users"."name" = 'a b'`.

    Do not squeeze whitespace out of sql queries. Fixes #10982.

    *Neeraj Singh*

*   Fixture setup no longer depends on `ActiveRecord::Base.configurations`.
    This is relevant when `ENV["DATABASE_URL"]` is used in place of a `database.yml`.

    *Yves Senn*

*   Fix mysql2 adapter raises the correct exception when executing a query on a
    closed connection.

    *Yves Senn*

*   Ambiguous reflections are on :through relationships are no longer supported.
    For example, you need to change this:

        class Author < ActiveRecord::Base
          has_many :posts
          has_many :taggings, :through => :posts
        end

        class Post < ActiveRecord::Base
          has_one :tagging
          has_many :taggings
        end

        class Tagging < ActiveRecord::Base
        end

    To this:

        class Author < ActiveRecord::Base
          has_many :posts
          has_many :taggings, :through => :posts, :source => :tagging
        end

        class Post < ActiveRecord::Base
          has_one :tagging
          has_many :taggings
        end

        class Tagging < ActiveRecord::Base
        end

    *Aaron Patterson*

*   Remove column restrictions for `count`, let the database raise if the SQL is
    invalid. The previous behavior was untested and surprising for the user.
    Fixes #5554.

    Example:

        User.select("name, username").count
        # Before => SELECT count(*) FROM users
        # After => ActiveRecord::StatementInvalid

        # you can still use `count(:all)` to perform a query unrelated to the
        # selected columns
        User.select("name, username").count(:all) # => SELECT count(*) FROM users

    *Yves Senn*

*   Rails now automatically detects inverse associations. If you do not set the
    `:inverse_of` option on the association, then Active Record will guess the
    inverse association based on heuristics.

    Note that automatic inverse detection only works on `has_many`, `has_one`,
    and `belongs_to` associations. Extra options on the associations will
    also prevent the association's inverse from being found automatically.

    The automatic guessing of the inverse association uses a heuristic based
    on the name of the class, so it may not work for all associations,
    especially the ones with non-standard names.

    You can turn off the automatic detection of inverse associations by setting
    the `:inverse_of` option to `false` like so:

        class Taggable < ActiveRecord::Base
          belongs_to :tag, inverse_of: false
        end

    *John Wang*

*   Fix `add_column` with `array` option when using PostgreSQL. Fixes #10432

    *Adam Anderson*

*   Usage of `implicit_readonly` is being removed`. Please use `readonly` method
    explicitly to mark records as `readonly.
    Fixes #10615.

    Example:

        user = User.joins(:todos).select("users.*, todos.title as todos_title").readonly(true).first
        user.todos_title = 'clean pet'
        user.save! # will raise error

    *Yves Senn*

*   Fix the `:primary_key` option for `has_many` associations.
    Fixes #10693.

    *Yves Senn*

*   Fix bug where tiny types are incorrectly coerced as boolean when the length is more than 1.

    Fixes #10620.

    *Aaron Patterson*

*   Also support extensions in PostgreSQL 9.1. This feature has been supported since 9.1.

    *kennyj*

*   Deprecate `ConnectionAdapters::SchemaStatements#distinct`,
    as it is no longer used by internals.

    *Ben Woosley*

*   Fix pending migrations error when loading schema and `ActiveRecord::Base.table_name_prefix`
    is not blank.

    Call `assume_migrated_upto_version` on connection to prevent it from first
    being picked up in `method_missing`.

    In the base class, `Migration`, `method_missing` expects the argument to be a
    table name, and calls `proper_table_name` on the arguments before sending to
    `connection`. If `table_name_prefix` or `table_name_suffix` is used, the schema
    version changes to `prefix_version_suffix`, breaking `rake test:prepare`.

    Fixes #10411.

    *Kyle Stevens*

*   Method `read_attribute_before_type_cast` should accept input as symbol.

    *Neeraj Singh*

*   Confirm a record has not already been destroyed before decrementing counter cache.

    *Ben Tucker*

*   Fixed a bug in `ActiveRecord#sanitize_sql_hash_for_conditions` in which
    `self.class` is an argument to `PredicateBuilder#build_from_hash`
    causing `PredicateBuilder` to call non-existent method
    `Class#reflect_on_association`.

    *Zach Ohlgren*

*   While removing index if column option is missing then raise IrreversibleMigration exception.

    Following code should raise `IrreversibleMigration`. But the code was
    failing since options is an array and not a hash.

        def change
          change_table :users do |t|
            t.remove_index [:name, :email]
          end
        end

    Fix was to check if the options is a Hash before operating on it.

    Fixes #10419.

    *Neeraj Singh*

*   Do not overwrite manually built records during one-to-one nested attribute assignment

    For one-to-one nested associations, if you build the new (in-memory)
    child object yourself before assignment, then the NestedAttributes
    module will not overwrite it, e.g.:

        class Member < ActiveRecord::Base
          has_one :avatar
          accepts_nested_attributes_for :avatar

          def avatar
            super || build_avatar(width: 200)
          end
        end

        member = Member.new
        member.avatar_attributes = {icon: 'sad'}
        member.avatar.width # => 200

    *Olek Janiszewski*

*   fixes bug introduced by #3329. Now, when autosaving associations,
    deletions happen before inserts and saves. This prevents a 'duplicate
    unique value' database error that would occur if a record being created had
    the same value on a unique indexed field as that of a record being destroyed.

    *Johnny Holton*

*   Handle aliased attributes in ActiveRecord::Relation.

    When using symbol keys, ActiveRecord will now translate aliased attribute names to the actual column name used in the database:

    With the model

        class Topic
          alias_attribute :heading, :title
        end

    The call

        Topic.where(heading: 'The First Topic')

    should yield the same result as

        Topic.where(title: 'The First Topic')

    This also applies to ActiveRecord::Relation::Calculations calls such as `Model.sum(:aliased)` and `Model.pluck(:aliased)`.

    This will not work with SQL fragment strings like `Model.sum('DISTINCT aliased')`.

    *Godfrey Chan*

*   Mute `psql` output when running rake db:schema:load.

    *Godfrey Chan*

*   Trigger a save on `has_one association=(associate)` when the associate contents have changed.

    Fix #8856.

    *Chris Thompson*

*   Abort a rake task when missing db/structure.sql like `db:schema:load` task.

    *kennyj*

*   rake:db:test:prepare falls back to original environment after execution.

    *Slava Markevich*

Please check [4-0-stable](https://github.com/rails/rails/blob/4-0-stable/activerecord/CHANGELOG.md) for previous changes.<|MERGE_RESOLUTION|>--- conflicted
+++ resolved
@@ -1,4 +1,9 @@
-<<<<<<< HEAD
+*   Save `has_one` association when primary key is manually set.
+
+    Fixes #12302.
+
+    *Lauro Caetano*
+
 *    Allow any version of BCrypt when using `has_secury_password`.
 
      *Mike Perham*
@@ -28,13 +33,6 @@
 *   Raise an exception when model without primary key calls `.find_with_ids`.
 
     *Shimpei Makimoto*
-=======
-*   Save `has_one` association when primary key is manually set.
-
-    Fixes #12302
-
-    *Lauro Caetano*
->>>>>>> 8022fc49
 
 *   Make `Relation#empty?` use `exists?` instead of `count`.
 
