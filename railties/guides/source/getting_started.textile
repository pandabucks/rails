--- conflicted
+++ resolved
@@ -68,149 +68,6 @@
 * DRY - "Don't Repeat Yourself" - suggests that writing the same code over and over again is a bad thing.
 * Convention Over Configuration - means that Rails makes assumptions about what you want to do and how you're going to
 do it, rather than requiring you to specify every little thing through endless configuration files.
-<<<<<<< HEAD
-* REST is the best pattern for web applications - organizing your application around resources and standard HTTP verbs
-is the fastest way to go.
-
-h4. The MVC Architecture
-
-At the core of Rails is the Model, View, Controller architecture, usually just
-called MVC. MVC benefits include:
-
-* Isolation of business logic from the user interface
-* Ease of keeping code DRY
-* Making it clear where different types of code belong for easier maintenance
-
-h5. Models
-
-A model represents the information (data) of the application and the rules to
-manipulate that data. In the case of Rails, models are primarily used for
-managing the rules of interaction with a corresponding database table. In most
-cases, each table in your database will correspond to one model in your
-application. The bulk of your application's business logic will be concentrated
-in the models.
-
-h5. Views
-
-Views represent the user interface of your application. In Rails, views are
-often HTML files with embedded Ruby code that perform tasks related solely to
-the presentation of the data. Views handle the job of providing data to the web
-browser or other tool that is used to make requests from your application.
-
-h5. Controllers
-
-Controllers provide the "glue" between models and views. In Rails, controllers
-are responsible for processing the incoming requests from the web browser,
-interrogating the models for data, and passing that data on to the views for
-presentation.
-
-h4. The Components of Rails
-
-Rails ships as many individual components.  Each of these components are briefly
-explained below.  If you are new to Rails, as you read this section, don't get
-hung up on the details of each component, as they will be explained in further
-detail later.  For instance, we will bring up Rack applications, but you don't
-need to know anything about them to continue with this guide.
-
-* Action Pack
-  ** Action Controller
-  ** Action Dispatch
-  ** Action View
-* Action Mailer
-* Active Model
-* Active Record
-* Active Support
-* Railties
-
-h5. Action Pack
-
-Action Pack is a single gem that contains Action Controller, Action View and
-Action Dispatch. The "VC" part of "MVC".
-
-h6. Action Controller
-
-Action Controller is the component that manages the controllers in a Rails
-application. The Action Controller framework processes incoming requests to a
-Rails application, extracts parameters, and dispatches them to the intended
-action.  Services provided by Action Controller include session management,
-template rendering, and redirect management.
-
-h6. Action View
-
-Action View manages the views of your Rails application. It can create both HTML
-and XML output by default. Action View manages rendering templates, including
-nested and partial templates, and includes built-in AJAX support.  View
-templates are covered in more detail in another guide called "Layouts and
-Rendering":layouts_and_rendering.html.
-
-h6. Action Dispatch
-
-Action Dispatch handles routing of web requests and dispatches them as you want,
-either to your application or any other Rack application.  Rack applications are
-a more advanced topic and are covered in a separate guide called "Rails on
-Rack":rails_on_rack.html.
-
-h5. Action Mailer
-
-Action Mailer is a framework for building e-mail services. You can use Action
-Mailer to receive and process incoming email and send simple plain text or
-complex multipart emails based on flexible templates.
-
-h5. Active Model
-
-Active Model provides a defined interface between the Action Pack gem services
-and Object Relationship Mapping gems such as Active Record. Active Model allows
-Rails to utilize other ORM frameworks in place of Active Record if your
-application needs this.
-
-h5. Active Record
-
-Active Record is the base for the models in a Rails application. It provides
-database independence, basic CRUD functionality, advanced finding capabilities,
-and the ability to relate models to one another, among other services.
-
-h5. Active Support
-
-Active Support is an extensive collection of utility classes and standard Ruby
-library extensions that are used in Rails, both by the core code and by your
-applications.
-
-h5. Railties
-
-Railties is the core Rails code that builds new Rails applications and glues the
-various frameworks and plugins together in any Rails application.
-
-h4. REST
-
-Rest stands for Representational State Transfer and is the foundation of the
-RESTful architecture. This is generally considered to be Roy Fielding's doctoral
-thesis, "Architectural Styles and the Design of Network-based Software
-Architectures":http://www.ics.uci.edu/~fielding/pubs/dissertation/top.htm. While
-you can read through the thesis, REST in terms of Rails boils down to two main
-principles:
-
-* Using resource identifiers such as URLs to represent resources.
-* Transferring representations of the state of that resource between system components.
-
-For example, the following HTTP request:
-
-<tt>DELETE /photos/17</tt>
-
-would be understood to refer to a photo resource with the ID of 17, and to
-indicate a desired action - deleting that resource. REST is a natural style for
-the architecture of web applications, and Rails hooks into this shielding you
-from many of the RESTful complexities and browser quirks.
-
-If you'd like more details on REST as an architectural style, these resources
-are more approachable than Fielding's thesis:
-
-* "A Brief Introduction to REST":http://www.infoq.com/articles/rest-introduction by Stefan Tilkov
-* "An Introduction to REST":http://bitworking.org/news/373/An-Introduction-to-REST (video tutorial) by Joe Gregorio
-* "Representational State Transfer":http://en.wikipedia.org/wiki/Representational_State_Transfer article in Wikipedia
-* "How to GET a Cup of Coffee":http://www.infoq.com/articles/webber-rest-workflow by Jim Webber, Savas Parastatidis &
-Ian Robinson
-=======
->>>>>>> bf94f1ca
 
 h3. Creating a New Rails Project
 
