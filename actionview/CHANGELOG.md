--- conflicted
+++ resolved
@@ -1,4 +1,3 @@
-<<<<<<< HEAD
 *   Dom and Selector assertions has extracted to rails-dom-testing to better be used in both Action Pack and Action View.
 
     Note:
@@ -27,7 +26,7 @@
     The documentation for `PermitScrubber` and `TargetScrubber` explains how you can gain complete control over when and how elements should be stripped.
 
     *Kasper Timm Hansen*
-=======
+
 *   Fix that render layout: 'messages/layout' should also be added to the dependency tracker tree.
 
     *DHH*
@@ -46,7 +45,6 @@
     of the `asset_host` proc returning nil
 
     *Jolyon Pawlyn*
->>>>>>> 82e28492
 
 *   Fix `html_escape_once` to properly handle hex escape sequences (e.g. &#x1a2b;)
 
